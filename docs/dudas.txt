
- En la introducción del apartado "Incertidumbre" empleo mucha información de la misma fuente, ¿cito 
continuamente o qué hago?

- ¿Cómo se pueden comparar directamente el desempeños de dos modelos con métodos distintos, si el 
  entrenamiento claramente es diferente?

- ¿Qué es lo que pretendemos implementado incrementalmente para alcanzar la conformal prediction?


CORRECCIONES DE TUTORES

- Mover Fig. de Procedimiento secuencial para el método propuesto en ... a Estado del Arte.

- Cambiar la introducción:
    1) Descripción del problema: 
    - qué es la AF
    - qué es la estimación del BP. Añadimos figura 1.1
    - problemas de los métodos actuales: manuales, subjetivos, time-consuming, no acotan el error adecuadamente
    - nuestra propuesta: introducir la conformal prediction para cuantificar la incertidumbre en la estimación del BP. Añadimos figura. 

    2) Motivación: 
    - interés y necesidad política, legal, etc. de identificar más rápido, de forma objetiva y robusta
    - citar casos numéricos que muestren la importancia e impacto de casos de identificación humana forense (poner cifras para que se vea la necesidad de la dimensión). 
    - se menciona el standard de daubert y de qué modo la conformal prediction ayuda en esto. 

    3) Objetivos
    - objetivo principal (solo uno)
    - objetivos parciales

- 


INFORMACIÓN A INCLUIR MÁS TARDE

- El MSE es ideal para la optimización con gradiente descendiente debido a dos propiedades matemáticas: 
   - diferenciabilidad, lo que permite calcular la derivada incluso cuando el error es 0;
   - convexidad, asegurando que el gradiente descendente no se queda atrapado en mínimos locales.
  Además, penaliza más los errores grandes, lo que acelera los ajustes en etapas iniciales.

- Interpretaciones de las figuras

- Regresión de cuantiles

- Incluir apartado donde se clarifique que denomino capas más profundas (deep) a aquellas que están más cerca 
  de la salida, y las superficiales (shallow) a aquellas que están más cercanas a la entrada.

- Incluir apartado de planificación económica en la Introducción

- Anexo sobre estadísticas frecuentista y bayesiana

<<<<<<< HEAD




AGOSTO:
- Incluir método ACP-GN (paper )
=======
- Anexo sobre distribuciones reales (con heterocedasticidad, asimetrías, ...)



NUEVO:

- Desarrollar las variantes en Materiales y métodos 

>>>>>>> d63f481e
<|MERGE_RESOLUTION|>--- conflicted
+++ resolved
@@ -40,29 +40,18 @@
 
 - Interpretaciones de las figuras
 
-- Regresión de cuantiles
+- Regresión cuantílica
 
 - Incluir apartado donde se clarifique que denomino capas más profundas (deep) a aquellas que están más cerca 
   de la salida, y las superficiales (shallow) a aquellas que están más cercanas a la entrada.
 
 - Incluir apartado de planificación económica en la Introducción
 
-- Anexo sobre estadísticas frecuentista y bayesiana
+- Desarrollar las variantes en Materias y métodos
 
-<<<<<<< HEAD
 
 
 
 
 AGOSTO:
-- Incluir método ACP-GN (paper )
-=======
-- Anexo sobre distribuciones reales (con heterocedasticidad, asimetrías, ...)
-
-
-
-NUEVO:
-
-- Desarrollar las variantes en Materiales y métodos 
-
->>>>>>> d63f481e
+- Incluir método ACP-GN (paper )